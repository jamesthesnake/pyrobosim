--- conflicted
+++ resolved
@@ -1,15 +1,9 @@
 # VS Code metadata
 .vscode/
 
-<<<<<<< HEAD
-# Python cache and install folders
-__pycache__**
-*egg-info
-=======
 # Python cache and metadata folders
 __pycache__**
 *egg-info/
->>>>>>> 84d657cb
 
 # Sphinx documentation
 docs/build/
